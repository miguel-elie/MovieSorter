matrix:
  include:
    - os: linux
<<<<<<< HEAD
      env: STD=c++11 MAIN_BUILD=true
=======
      compiler: gcc
>>>>>>> cef41d6f
      addons:
        apt:
          sources: ['ubuntu-toolchain-r-test']
          packages: ['g++-8', 'valgrind']
    - os: linux
<<<<<<< HEAD
      env: STD=c++17
      addons:
        apt:
          sources: ['ubuntu-toolchain-r-test']
          packages: ['g++-8']
    #- os: linux
    #  env: CXX=clang++
=======
      compiler: clang
>>>>>>> cef41d6f
dist: trusty
sudo: required
language:
  - cpp
script:
  - make run_csv_test
  - if [ "MAIN_BUILD" == "true" ]; then
        make code_cov;
        make valgrind;
    fi;
after_success:
  - if [ "MAIN_BUILD" == "true" ]; then
        cd test_results;
        bash <(curl -s https://codecov.io/bash);
    fi;<|MERGE_RESOLUTION|>--- conflicted
+++ resolved
@@ -1,27 +1,21 @@
 matrix:
   include:
     - os: linux
-<<<<<<< HEAD
       env: STD=c++11 MAIN_BUILD=true
-=======
       compiler: gcc
->>>>>>> cef41d6f
       addons:
         apt:
           sources: ['ubuntu-toolchain-r-test']
           packages: ['g++-8', 'valgrind']
     - os: linux
-<<<<<<< HEAD
       env: STD=c++17
+      compiler: gcc
       addons:
         apt:
           sources: ['ubuntu-toolchain-r-test']
           packages: ['g++-8']
     #- os: linux
     #  env: CXX=clang++
-=======
-      compiler: clang
->>>>>>> cef41d6f
 dist: trusty
 sudo: required
 language:
